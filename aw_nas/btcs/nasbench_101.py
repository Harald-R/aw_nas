--- conflicted
+++ resolved
@@ -1453,18 +1453,6 @@
                         cur_matrix = new_matrix
                         break
             else:
-<<<<<<< HEAD
-                ops_ind = np.random.randint(0, ss.num_ops, size=1)[0]
-                new_ops = np.random.randint(0, ss.num_op_choices, size=1)[0]
-                while new_ops == cur_ops[ops_ind]:
-                    new_ops = np.random.randint(
-                        0, ss.num_op_choices, size=1)[0]
-                cur_ops[ops_ind] = new_ops
-            rollouts.append(
-                NasBench101Rollout(cur_matrix, cur_ops,
-                                   search_space=self.search_space)
-            )
-=======
                 while 1:
                     ops_ind = np.random.randint(0, ss.num_ops, size=1)[0]
                     new_ops = np.random.randint(0, ss.num_op_choices, size=1)[0]
@@ -1484,7 +1472,6 @@
                 cur_ops,
                 search_space=self.search_space
             ))
->>>>>>> 3f330770
         return rollouts
 
     def step(self, rollouts, optimizer, perf_name):
